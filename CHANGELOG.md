# Changelog

### Next

<<<<<<< HEAD
- Fix #259: Disallow trailing underscores in usernames in `webnative.lobby.isUsernameValid`.
=======
- Bring back the [UMD](https://github.com/umdjs/umd) build (#261)
>>>>>>> 01360d92


### v0.26.0

- Export maps, you can now import `webnative/path` instead of `webnative/dist/path`
- Move library files from `dist` to `lib`
- Use a better and faster build system
- Fix issues with `Buffer`
- `fs.write` on the public side now takes raw objects, arrays and numeric values as well
- Use the IPFS types from `ipfs-core`
- Switch from the borc library to cborg


### v0.25.2

Typescript output to `dist/` instead of `dist/src/`


### v0.25.1

Fix naming for minified UMD build


### v0.25.0

- Allow raw UCANs
- Expose functions for looking up stored UCANs
- Add function to look up user's root DID
- Default browser build to minified UMD
- Build CJS & ES5 for node



### v0.24.2

Fixed issue with browser detection, didn't work in web/service workers.


### v0.24.1

Fix a couple of bugs in dependency injection


### v0.24.0

- Dependency injection for crypto and storage functions to allow for use in Node.js
- Fix race condition in private tree that would occasionally drop filesystem nodes
- Improved path management (`webnative.path` module)
- Add support for Ed25519 & BLS DIDs
- Allow permissioning of files



### v0.23.2

Don't keep old UCANs around.


### v0.23.1

More detailed error message for NoPermissionError.


### v0.23.0

- **UCAN permission system and improved security**.
- Show alert when leaving the page while publishing changes, to avoid data loss.
- Fix issue with urls that were too long while redirecting back from the lobby.
- Better usage of the `Ucan` type in the UCAN functions.
- Data root update function returns `{ success }` boolean.
- Improved username validation



### v0.21.5

Fix regex of username validation and allow non-prefixed underscores in usernames.


### v0.21.4

Does not cancel data-root updates anymore, slightly increasing the performance of concurrent writes.


### v0.21.3

- IPFS connection and pinning improvements
- Don't show the "failed to update dnslink" debug message when cancelling a dnslink update


### v0.21.2

- `fs.mv` will no longer overwrite existing files, but instead throw an error.
- `initialise` will return a rejected Promise if the browser, or context, is not supported.
- DNSLink updated debug statement will no longer be shown if it failed to update.
- Hide iframe completely


### v0.21.1

Fix issue with `leave` function, `withoutRedirect` option should not be required.


### v0.21.0

Local IPFS data is shared across all browser tabs through the use of a shared web worker.



### v0.20.5

Adds the `read` and `write` methods to trees.


### v0.20.4

Fix `mv` issue.


### v0.20.3

Re-enable the `mv` filesystem function.


### v0.20.2

Fixed dependency loading issue.


### v0.20.1

Added versioning info to the README.


### v0.20.0

- Adds versioning
- Allows for concurrent filesystem operations



### v0.19.12

- Adds facts `fct` to the UCANs (v0.3.1)
- Update IPFS to v0.51.0


### v0.19.11

- Fixes `isUsernameAvailable` function (was broken due to adjusted `dataRoot.lookup` behaviour)
- Fixes issue with clearing data from browser.
- Tries reconnecting to Fission gateway if initial connection fails
- Removes `yarn` as a dependency (should've been devDependency)


### v0.19.10

Support the decoding of the url-safe base64 encoded read-key from the auth lobby.


### v0.19.9

The expiration timestamp of a UCAN cannot exceed that of its proof.


### v0.19.8

Bugfix: clear all data when using the `leave` function.


### v0.19.7

Bugfix: updates to files on public side were failing.


### v0.19.6

Bugfix: changes to public tree were not being reflected in pretty tree.


### v0.19.5

Don't error on failed pins.


### v0.19.2

Do not recursively pin content.


### v0.19.1

Permissions should be optional for `redirectToLobby` and `loadFileSystem` as well.


### v0.19

- Reliability & performance improvements
- Permissions are now optional



### v0.18.1

Added proofs to JWT for app routes (index, create & delete)


### v0.18.0

###### Breaking changes

- Renamed `publicise`/`publicize` to `publish`
- Renamed `prerequisites` to `permissions`
- The `app` and `fs` params to `initialise` are now grouped together by passing the `permissions` parameter.
- Decrypt `readKey` from auth lobby (behind the scenes)



### v0.17.3

Upgrade to js-ipfs v0.50


### v0.17.2

Connect to signaling server to find your other devices more easily.


### v0.17.1

Upgrade to CIDv1.


### v0.17

###### Changes

- `initialise` now accepts two additional options, named "prerequisites":
   ```javascript
   const { prerequisites, scenario, state } = await wn.initialise({
     // Will ask the user permission to store
     // your apps data in `private/Apps/Nullsoft/Winamp`
     app: {
       name: "Winamp",
       creator: "Nullsoft"
     },

     // Ask the user permission for additional filesystem paths
     fs: {
       privatePaths: [ "Music" ],
       publicPaths: [ "Mixtapes" ]
     }
   })
   ```
- Those prerequisites are passed to the `wn.redirectToLobby` function.  
  (So the auth lobby has the correct parameters to determine the permissions to ask the user)
- Adds the ability to use multiple apps with one file system (closes #73)
- The SDK now handles multiple UCANs
- Works offline (fixes #82)
- Added `initialize` (american spelling) as an alias for `initialise`
- Adds ability to set the potency `ptc` of a UCAN
- Uses the Fission gateway as a [delegate node](https://github.com/ipfs/js-ipfs/blob/2b24f590041a0df9da87b75ae2344232fe22fe3a/docs/CONFIG.md#delegates)

###### Breaking changes

- File system actions (ie. POSIX interface methods) throw an error when they are missing the necessary permissions (read UCAN)
- Does no longer automatically call the `fs.publicise()` method. You have to call this yourself from now on.
- Changed the `fs.appPath` function (see README)
- Renamed `scenario.isAuthenticated` to `scenario.isAuthorised`
- Renamed `scenario.continuum` to `scenario.continuation`
- The first parameter to `redirectToLobby` has now become the second parameter.
- Replaced `deauthenticate` with `leave`, which now redirects to the auth lobby automatically, so you can "sign out" there as well.


### v0.16.x

- Fixed issue with private trees
- Improved connectivity
- Switched from AES-128 read keys to AES-256


### v0.16

- Big rewrite of filesystem
  - private side derives names using bloomfilters and stores nodes in an MMPT
  - reorganize header info on public side and store metadata/skeleton as cbor data
- Improved `fs.write` method, is an alias for `add` now (because `add` overwrites by default)
- Improved file system loading and saving


### v0.15

- Skipped because of a botched npm publish


### v0.14.3

- Added apps API `apps.create`, `apps.index`, `apps.deleteByURL`


### v0.14.2

- Improved DNSLink lookup error handling
- Reduced time-to-save for the file system to 3 seconds instead of 5
- Removed unnecessary `console.log` calls
- Updated default `js-ipfs` to `v0.48.1` (was `v0.48.0`)


### v0.14.1

Removed the default import from the index file. Now you use the SDK as follows, browser stays the same.

```js
import * as sdk from 'fission-sdk'
import { initialise } from 'fission-sdk'

sdk.initialise()
initialise()
```


### v0.14.0

- Renamed `isAuthenticated` to `initialise`
- `initialise` will return an instance of the file system (can be disabled in case you use web workers)
- Adds `loadFileSystem` to load a file system (called automatically from `initialise` unless disabled). This function is responsible for caching the file system locally and making a file system if the user hasn't got one yet.
- Adds the `fs.appPath.private` and `fs.appPath.public` function to build paths.
- Adds the `fs.exists`, `fs.read` and `fs.write` file system methods<|MERGE_RESOLUTION|>--- conflicted
+++ resolved
@@ -2,11 +2,8 @@
 
 ### Next
 
-<<<<<<< HEAD
+- Bring back the [UMD](https://github.com/umdjs/umd) build (#261)
 - Fix #259: Disallow trailing underscores in usernames in `webnative.lobby.isUsernameValid`.
-=======
-- Bring back the [UMD](https://github.com/umdjs/umd) build (#261)
->>>>>>> 01360d92
 
 
 ### v0.26.0
