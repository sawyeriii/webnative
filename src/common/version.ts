--- conflicted
+++ resolved
@@ -1,5 +1 @@
-<<<<<<< HEAD
-export const VERSION = "0.27.0"
-=======
-export const VERSION = "0.28.2"
->>>>>>> a4518da2
+export const VERSION = "0.28.2"